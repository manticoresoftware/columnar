--- conflicted
+++ resolved
@@ -81,20 +81,18 @@
           token: ${{ secrets.GITHUB_TOKEN }}
           set-safe-directory: true
 
-<<<<<<< HEAD
+      - name: Patch version
+        if: inputs.version != ''
+        run: |
+          sed -i "s/0\.0\.0/${{ inputs.version }}/g" CMakeLists.txt
+          cat CMakeLists.txt
+          
       - name: Download embeddings lib 
         uses: manticoresoftware/download_artifact_with_retries@v3
         continue-on-error: true
         with:
           name: ${{ inputs.embeddings_artifact }}
           path: ./embeddings-lib/
-=======
-      - name: Patch version
-        if: inputs.version != ''
-        run: |
-          sed -i "s/0\.0\.0/${{ inputs.version }}/g" CMakeLists.txt
-          cat CMakeLists.txt
->>>>>>> b37c4fe8
 
       - name: Initialization
         run: | # without adding the safe.directory cmake fails to do git log -1 --date=short --format=%cd
