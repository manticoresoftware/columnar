--- conflicted
+++ resolved
@@ -180,12 +180,9 @@
         cmake --build . --target package
       cache_key: pack_${{ matrix.DISTR }}_${{ matrix.arch }}
       artifact_list: "build/manticore*deb"
-<<<<<<< HEAD
       embeddings_artifact: embeddings_linux_${{ matrix.arch }}
-=======
       version: ${{ needs.pack.outputs.version }}
       package_version: ${{ needs.pack.outputs.version_full }}
->>>>>>> 53337148
 
   pack_rhel:
     uses: ./.github/workflows/build_template.yml
