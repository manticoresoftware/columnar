--- conflicted
+++ resolved
@@ -36,9 +36,7 @@
       - name: Checkout repository # We have to checkout to access .github/workflows/ in further steps
         uses: actions/checkout@v3
         with:
-          token: ${{ secrets.GITHUB_TOKEN }}
-<<<<<<< HEAD
-          
+          token: ${{ secrets.GITHUB_TOKEN }}         
       - name: Print Manticore Locator
         run: |
           echo "Using MANTICORE_LOCATOR: '${{ inputs.MANTICORE_LOCATOR }}'"
@@ -47,7 +45,6 @@
           else
             echo "Manticore locator is empty, using default manticore sources"
           fi
-          
       - name: Determine branch name for cache
         id: branch
         run: |
@@ -56,9 +53,6 @@
           } else {
             echo "branch_name=${{ github.ref_name }}" >> $env:GITHUB_OUTPUT
           }
-          
-=======
-      
       - name: Determine current disk and set environment variables
         shell: powershell
         run: |
@@ -81,8 +75,6 @@
           "CACHEB=$env:CACHEB" >> $env:GITHUB_ENV
           "LIBS_BUNDLE=$env:LIBS_BUNDLE" >> $env:GITHUB_ENV
           "BOOST_ROOT=$env:BOOST_ROOT" >> $env:GITHUB_ENV
-      
->>>>>>> df903cbc
       - name: Download build artifacts
         uses: manticoresoftware/download_artifact_with_retries@v4
         with:
