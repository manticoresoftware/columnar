// Copyright (c) 2020-2025, Manticore Software LTD (https://manticoresearch.com)
// All rights reserved
//
//
// Licensed under the Apache License, Version 2.0 (the "License");
// you may not use this file except in compliance with the License.
// You may obtain a copy of the License at
//
//    http://www.apache.org/licenses/LICENSE-2.0
//
// Unless required by applicable law or agreed to in writing, software
// distributed under the License is distributed on an "AS IS" BASIS,
// WITHOUT WARRANTIES OR CONDITIONS OF ANY KIND, either express or implied.
// See the License for the specific language governing permissions and
// limitations under the License.

// This file is a part of the common headers (API).
// If you make any significant changes to this file, you MUST bump the LIB_VERSION.

#pragma once

#include "util/util.h"
#include "common/schema.h"
#include "common/blockiterator.h"

namespace knn
{

static const int LIB_VERSION = 5;
static const uint32_t STORAGE_VERSION = 3;

enum class HNSWSimilarity_e
{
	L2,
	IP,
	COSINE
};

enum class Quantization_e
{
	NONE,
	BIT1,
	BIT4,
	BIT8
};

struct IndexSettings_t
{
	int					m_iDims = 0;
	HNSWSimilarity_e	m_eHNSWSimilarity = HNSWSimilarity_e::L2;
	Quantization_e		m_eQuantization = Quantization_e::NONE;
	int					m_iHNSWM = 16;
	int					m_iHNSWEFConstruction = 200;
};

struct ModelSettings_t
{
	std::string m_sModelName;
	std::string m_sCachePath;
	std::string m_sAPIKey;
	bool		m_bUseGPU = false;
};

struct AttrWithSettings_t : public common::SchemaAttr_t, public IndexSettings_t {};
using Schema_t = std::vector<AttrWithSettings_t>;

struct DocDist_t
{
	uint32_t	m_tRowID;
	float		m_fDist;
};

class Distance_i
{
public:
	virtual			~Distance_i() = default;

	virtual	float	CalcDist ( const util::Span_T<float> & dPoint1, const util::Span_T<float> & dPoint2 ) const = 0;
};

class Iterator_i : public common::BlockIterator_i
{
public:
	virtual util::Span_T<const DocDist_t> GetData() const = 0;
};

class KNN_i
{
public:
	virtual			~KNN_i() = default;

	virtual bool	Load ( const std::string & sFilename, std::string & sError ) = 0;
	virtual Iterator_i * CreateIterator ( const std::string & sName, const util::Span_T<float> & dData, int iResults, int iEf, std::string & sError ) = 0;
};

class Builder_i
{
public:
	virtual			~Builder_i() = default;

	virtual void	Train ( int iAttr, const util::Span_T<float> & dData ) = 0;
	virtual bool	SetAttr ( int iAttr, const util::Span_T<float> & dData ) = 0;
	virtual bool	Save ( const std::string & sFilename, size_t tBufferSize, std::string & sError ) = 0;
	virtual const std::string & GetError() const = 0;
};

class TextToEmbeddings_i
{
public:
	virtual			~TextToEmbeddings_i() = default;

	virtual	bool	Convert ( const std::vector<std::string_view> & dTexts, std::vector<std::vector<float>> & dEmbeddings, std::string & sError ) const = 0;
	virtual int		GetDims() const = 0;
};

class EmbeddingsLib_i
{
public:
	virtual			~EmbeddingsLib_i() = default;

	virtual TextToEmbeddings_i * CreateTextToEmbeddings ( const knn::ModelSettings_t & tSettings, std::string & sError ) const = 0;
	virtual const std::string &	GetVersionStr() const = 0;
	virtual int		GetVersion() const = 0;
};

} // namespace knn

extern "C"
{
	DLLEXPORT knn::Distance_i *			CreateDistanceCalc ( const knn::IndexSettings_t & tSettings );
	DLLEXPORT knn::KNN_i *				CreateKNN();
<<<<<<< HEAD
	DLLEXPORT knn::Builder_i *			CreateKNNBuilder ( const knn::Schema_t & tSchema, int64_t iNumElements, const std::string & sTmpFilename );
=======
	DLLEXPORT knn::Builder_i *			CreateKNNBuilder ( const knn::Schema_t & tSchema, int64_t iNumElements );
	DLLEXPORT knn::EmbeddingsLib_i *	LoadEmbeddingsLib ( const std::string & sLibPath, std::string & sError );
>>>>>>> 99a555fd
	DLLEXPORT int						GetKNNLibVersion();
	DLLEXPORT const char *				GetKNNLibVersionStr();
}<|MERGE_RESOLUTION|>--- conflicted
+++ resolved
@@ -129,12 +129,8 @@
 {
 	DLLEXPORT knn::Distance_i *			CreateDistanceCalc ( const knn::IndexSettings_t & tSettings );
 	DLLEXPORT knn::KNN_i *				CreateKNN();
-<<<<<<< HEAD
 	DLLEXPORT knn::Builder_i *			CreateKNNBuilder ( const knn::Schema_t & tSchema, int64_t iNumElements, const std::string & sTmpFilename );
-=======
-	DLLEXPORT knn::Builder_i *			CreateKNNBuilder ( const knn::Schema_t & tSchema, int64_t iNumElements );
 	DLLEXPORT knn::EmbeddingsLib_i *	LoadEmbeddingsLib ( const std::string & sLibPath, std::string & sError );
->>>>>>> 99a555fd
 	DLLEXPORT int						GetKNNLibVersion();
 	DLLEXPORT const char *				GetKNNLibVersionStr();
 }