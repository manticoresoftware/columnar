// Copyright (c) 2020-2024, Manticore Software LTD (https://manticoresearch.com)
// All rights reserved
//
//
// Licensed under the Apache License, Version 2.0 (the "License");
// you may not use this file except in compliance with the License.
// You may obtain a copy of the License at
//
//    http://www.apache.org/licenses/LICENSE-2.0
//
// Unless required by applicable law or agreed to in writing, software
// distributed under the License is distributed on an "AS IS" BASIS,
// WITHOUT WARRANTIES OR CONDITIONS OF ANY KIND, either express or implied.
// See the License for the specific language governing permissions and
// limitations under the License.

// This file is a part of the common headers (API).
// If you make any significant changes to this file, you MUST bump the LIB_VERSION.

#pragma once

#include "util/util.h"
#include "common/schema.h"
#include "common/blockiterator.h"

namespace knn
{

static const int LIB_VERSION = 4;
<<<<<<< HEAD
static const uint32_t STORAGE_VERSION = 1;
=======
static const uint32_t STORAGE_VERSION = 2;
>>>>>>> 15bbcc70

enum class HNSWSimilarity_e
{
	L2,
	IP,
	COSINE
};

enum class Quantization_e
{
	NONE,
	BIT1,
	BIT4,
	BIT8
};

struct IndexSettings_t
{
	int					m_iDims = 0;
	HNSWSimilarity_e	m_eHNSWSimilarity = HNSWSimilarity_e::L2;
	Quantization_e		m_eQuantization = Quantization_e::NONE;
	int					m_iHNSWM = 16;
	int					m_iHNSWEFConstruction = 200;
};

struct ModelSettings_t
{
	std::string m_sModelName;
	std::string m_sCachePath;
	std::string m_sAPIKey;
	bool		m_bUseGPU = false;
};

struct AttrWithSettings_t : public common::SchemaAttr_t, public IndexSettings_t {};
using Schema_t = std::vector<AttrWithSettings_t>;

struct DocDist_t
{
	uint32_t	m_tRowID;
	float		m_fDist;
};

class Distance_i
{
public:
	virtual			~Distance_i() = default;

	virtual	float	CalcDist ( const util::Span_T<float> & dPoint1, const util::Span_T<float> & dPoint2 ) const = 0;
};

class Iterator_i : public common::BlockIterator_i
{
public:
	virtual util::Span_T<const DocDist_t> GetData() const = 0;
};

class KNN_i
{
public:
	virtual			~KNN_i() = default;

	virtual bool	Load ( const std::string & sFilename, std::string & sError ) = 0;
	virtual Iterator_i * CreateIterator ( const std::string & sName, const util::Span_T<float> & dData, int iResults, int iEf, std::string & sError ) = 0;
};

class Builder_i
{
public:
	virtual			~Builder_i() = default;

	virtual void	Train ( int iAttr, const util::Span_T<float> & dData ) = 0;
	virtual bool	SetAttr ( int iAttr, const util::Span_T<float> & dData ) = 0;
	virtual bool	Save ( const std::string & sFilename, size_t tBufferSize, std::string & sError ) = 0;
	virtual const std::string & GetError() const = 0;
};

class TextToEmbeddings_i
{
public:
	virtual			~TextToEmbeddings_i() = default;

	virtual	bool	Convert ( const std::vector<std::string_view> & dTexts, std::vector<std::vector<float>> & dEmbeddings, std::string & sError ) const = 0;
	virtual int		GetDims() const = 0;
};

class EmbeddingsLib_i
{
public:
	virtual			~EmbeddingsLib_i() = default;

	virtual TextToEmbeddings_i * CreateTextToEmbeddings ( const knn::ModelSettings_t & tSettings, std::string & sError ) const = 0;
	virtual const std::string &	GetVersionStr() const = 0;
	virtual int		GetVersion() const = 0;
};

} // namespace knn

extern "C"
{
	DLLEXPORT knn::Distance_i *			CreateDistanceCalc ( const knn::IndexSettings_t & tSettings );
	DLLEXPORT knn::KNN_i *				CreateKNN();
	DLLEXPORT knn::Builder_i *			CreateKNNBuilder ( const knn::Schema_t & tSchema, int64_t iNumElements );
	DLLEXPORT knn::EmbeddingsLib_i *	LoadEmbeddingsLib ( const std::string & sLibPath, std::string & sError );
	DLLEXPORT int						GetKNNLibVersion();
	DLLEXPORT const char *				GetKNNLibVersionStr();
}<|MERGE_RESOLUTION|>--- conflicted
+++ resolved
@@ -27,11 +27,7 @@
 {
 
 static const int LIB_VERSION = 4;
-<<<<<<< HEAD
-static const uint32_t STORAGE_VERSION = 1;
-=======
 static const uint32_t STORAGE_VERSION = 2;
->>>>>>> 15bbcc70
 
 enum class HNSWSimilarity_e
 {
