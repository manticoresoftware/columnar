# ---------- windows ----------
# Above line is mandatory!
# rules to build windows zip archive

message ( STATUS "Will create windows ZIP" )

set ( CPACK_NSIS_INSTALL_ROOT "c:" )
set ( CPACK_NSIS_DISPLAY_NAME "Manticore columnar" )
set ( CPACK_NSIS_PACKAGE_NAME "Manticore libraries" )
set ( CPACK_PACKAGE_INSTALL_DIRECTORY manticore )
set ( CPACK_ARCHIVE_COMPONENT_INSTALL ON )

set ( CPACK_GENERATOR "ZIP;NSIS" )
set ( CPACK_PACKAGE_FILE_NAME "${CPACK_PACKAGE_FILE_NAME}-x64" )

set ( CPACK_COMPONENT_COLUMNAR_GROUP libs )
set ( CPACK_COMPONENT_SECONDARY_GROUP libs )
set ( CPACK_COMPONENT_KNN_GROUP libs )
<<<<<<< HEAD
set ( CPACK_COMPONENT_EMBEDDINGS_GROUP libs )
=======
>>>>>>> b37c4fe8

set ( CPACK_COMPONENT_GROUP_LIBS_DISPLAY_NAME "Manticore modules" )
set ( CPACK_COMPONENT_COLUMNAR_DISPLAY_NAME "Columnar storage library")
set ( CPACK_COMPONENT_COLUMNAR_DESCRIPTION "${CPACK_PACKAGE_DESCRIPTION_SUMMARY}" )
set ( CPACK_COMPONENT_SECONDARY_DISPLAY_NAME "Secondary index library" )
set ( CPACK_COMPONENT_SECONDARY_DESCRIPTION "Secondary index" )
<<<<<<< HEAD
set ( CPACK_COMPONENT_KNN_DISPLAY_NAME "KNN search library" )
set ( CPACK_COMPONENT_KNN_DESCRIPTION "KNN search support" )
set ( CPACK_COMPONENT_EMBEDDINGS_DISPLAY_NAME "Text embeddings library" )
set ( CPACK_COMPONENT_EMBEDDINGS_DESCRIPTION "Text embeddings support for KNN" )
=======
set ( CPACK_COMPONENT_KNN_DISPLAY_NAME "KNN vector search library" )
set ( CPACK_COMPONENT_KNN_DESCRIPTION "KNN vector search" )
>>>>>>> b37c4fe8

set ( CPACK_COMPONENT_DBGSYMBOLS_DISPLAY_NAME "Debug symbols" )
set ( CPACK_COMPONENT_DBGSYMBOLS_DISABLED ON )
set ( CPACK_COMPONENT_DBGSYMBOLS_DOWNLOADED ON )

# base where installer will download the archives
set ( DISTR_URL "https://repo.manticoresearch.com/repository/manticoresearch_windows" )

if (DEV_BUILD)
	set ( CPACK_DOWNLOAD_SITE "${DISTR_URL}/dev/x64/" )
else ()
	set ( CPACK_DOWNLOAD_SITE "${DISTR_URL}/release/x64/" )
endif ()

set ( CPACK_NSIS_MODIFY_PATH OFF )
set ( CPACK_NSIS_UNINSTALL_NAME Uninstall-columnar )

# HKLM/SOFTWARE/Wow6432Node/Manticore Software LTD/manticore<|MERGE_RESOLUTION|>--- conflicted
+++ resolved
@@ -16,25 +16,18 @@
 set ( CPACK_COMPONENT_COLUMNAR_GROUP libs )
 set ( CPACK_COMPONENT_SECONDARY_GROUP libs )
 set ( CPACK_COMPONENT_KNN_GROUP libs )
-<<<<<<< HEAD
 set ( CPACK_COMPONENT_EMBEDDINGS_GROUP libs )
-=======
->>>>>>> b37c4fe8
 
 set ( CPACK_COMPONENT_GROUP_LIBS_DISPLAY_NAME "Manticore modules" )
 set ( CPACK_COMPONENT_COLUMNAR_DISPLAY_NAME "Columnar storage library")
 set ( CPACK_COMPONENT_COLUMNAR_DESCRIPTION "${CPACK_PACKAGE_DESCRIPTION_SUMMARY}" )
 set ( CPACK_COMPONENT_SECONDARY_DISPLAY_NAME "Secondary index library" )
 set ( CPACK_COMPONENT_SECONDARY_DESCRIPTION "Secondary index" )
-<<<<<<< HEAD
 set ( CPACK_COMPONENT_KNN_DISPLAY_NAME "KNN search library" )
 set ( CPACK_COMPONENT_KNN_DESCRIPTION "KNN search support" )
 set ( CPACK_COMPONENT_EMBEDDINGS_DISPLAY_NAME "Text embeddings library" )
 set ( CPACK_COMPONENT_EMBEDDINGS_DESCRIPTION "Text embeddings support for KNN" )
-=======
-set ( CPACK_COMPONENT_KNN_DISPLAY_NAME "KNN vector search library" )
-set ( CPACK_COMPONENT_KNN_DESCRIPTION "KNN vector search" )
->>>>>>> b37c4fe8
+
 
 set ( CPACK_COMPONENT_DBGSYMBOLS_DISPLAY_NAME "Debug symbols" )
 set ( CPACK_COMPONENT_DBGSYMBOLS_DISABLED ON )
